package edu.cmu.cs.dronebrain.impl

import android.graphics.Bitmap
<<<<<<< HEAD
import android.os.Looper
=======
import android.location.Location
>>>>>>> c17049e7
import android.util.Log
import com.parrot.drone.groundsdk.GroundSdk
import com.parrot.drone.groundsdk.ManagedGroundSdk
import com.parrot.drone.groundsdk.Ref
import com.parrot.drone.groundsdk.device.Drone
import com.parrot.drone.groundsdk.device.instrument.FlyingIndicators
import com.parrot.drone.groundsdk.device.instrument.Gps
import com.parrot.drone.groundsdk.device.peripheral.MainCamera
import com.parrot.drone.groundsdk.device.peripheral.StreamServer
import com.parrot.drone.groundsdk.device.peripheral.camera.Camera
import com.parrot.drone.groundsdk.device.peripheral.stream.CameraLive
import com.parrot.drone.groundsdk.device.pilotingitf.Activable
import com.parrot.drone.groundsdk.device.pilotingitf.ManualCopterPilotingItf
import com.parrot.drone.groundsdk.device.pilotingitf.GuidedPilotingItf
import com.parrot.drone.groundsdk.facility.AutoConnection
import com.parrot.drone.groundsdk.internal.stream.YUVSink
import com.parrot.drone.groundsdk.stream.GsdkStreamView
import com.parrot.drone.groundsdk.stream.Stream
import com.parrot.drone.groundsdk.value.EnumSetting
import edu.cmu.cs.dronebrain.MainActivity
import edu.cmu.cs.dronebrain.interfaces.DroneItf;
import kotlinx.coroutines.delay
import kotlinx.coroutines.runBlocking
import java.nio.ByteBuffer
import java.util.concurrent.CountDownLatch

class ParrotAnafi(mainActivity: MainActivity) : DroneItf {

    /** Variable for storing GroundSDK object **/
    private var groundSdk : ManagedGroundSdk? = null
    /** Variable for storing the drone object **/
    private var drone : Drone? = null

    /** Variable for storing piloting interface **/
    private var pilotingItfRef: Ref<ManualCopterPilotingItf>? = null
    /** Variable for storing guidance interface **/
    private var guidedPilotingItf: Ref<GuidedPilotingItf>? = null
    /** Variable for storing flying indicators **/
    private var flyingIndicatorsRef: Ref<FlyingIndicators>? = null

    /** Reference to the current drone stream server Peripheral. **/
    private var streamServerRef: Ref<StreamServer>? = null
    /** Reference to the current drone live stream. **/
    private var liveStreamRef: Ref<CameraLive>? = null
    /** Current drone live stream. **/
    private var liveStream: CameraLive? = null
    /** Stream sink **/
    private var sink: Stream.Sink? = null
    /** Active frame reference **/
    private var frame: YUVSink.Frame? = null

    /** Callback for the stream **/
    class SinkCallback(p : ParrotAnafi) : YUVSink.Callback {

        /** Logging tag **/
        private var TAG : String = "SinkCallback"
        /** Reference to parent drone **/
        private var parent : ParrotAnafi? = null

        init {
            parent = p
        }

        override fun onStart(sink: YUVSink) {
            // Nothing to do here.
        }

        override fun onFrame(sink: YUVSink, f: YUVSink.Frame) {
            Log.d(TAG, "Received a frame!")
            parent?.setVideoFrame(f)
        }

        override fun onStop(sink: YUVSink) {
            parent?.releaseVideoFrame()
        }
    }

    /** Kill switch for the drone **/
    private var cancel: Boolean = false

    /** Log tag **/
    private var TAG : String = "ParrotAnafi"

    init {
        groundSdk = ManagedGroundSdk.obtainSession(mainActivity)
    }

    suspend fun wait_to_complete_manual_flight() {
        Log.d(TAG, "Waiting for task to complete")
        while (flyingIndicatorsRef?.get()?.flyingState != FlyingIndicators.FlyingState.WAITING
            && !cancel) {
            delay(1)
        }
    }

    suspend fun wait_to_complete_guided_flight() {
        Log.d(TAG, "Waiting for guided task to complete")
        while (guidedPilotingItf?.get()?.state != Activable.State.IDLE && !cancel) {
            delay(1)
        }
    }

    override fun init() {
        TODO("Not yet implemented")
    }

    @Throws(Exception::class)
    override fun connect() {
        Log.d(TAG, "Connect called")
        groundSdk?.resume();
        // Wait until all connections have been established
        val countDownLatch = CountDownLatch(2)
        // Start the AutoConnection process **/
        groundSdk?.getFacility(AutoConnection::class.java) {
            // Called when the auto connection facility is available and when it changes.
            it?.let {
                // Start auto connection.
                if (it.status != AutoConnection.Status.STARTED) {
                    it.start()
                }
                // Set the drone variable and get a reference to the piloting interface. **/
                drone = it.drone
                pilotingItfRef = drone?.getPilotingItf(ManualCopterPilotingItf::class.java) {
                    it?.let {
                        when (it.state) {
                            Activable.State.UNAVAILABLE -> {
                                // Piloting interface is unavailable.
                            }
                            Activable.State.IDLE -> {
                                if (guidedPilotingItf?.get()?.state != Activable.State.ACTIVE)
                                    it.activate()
                            }
                            Activable.State.ACTIVE -> {
                                when {
                                    it.canTakeOff() -> {
                                        countDownLatch.countDown()
                                    }
                                    it.canLand() -> {
                                        countDownLatch.countDown()
                                    }
                                }
                            }
                        }
                    }
                }
                flyingIndicatorsRef = drone?.getInstrument(FlyingIndicators::class.java) {
                    countDownLatch.countDown()
                }
            }
        }
        countDownLatch.await()
        Log.d(TAG, "Got to end of connect.")
    }

    @Throws(Exception::class)
    override fun disconnect() {
        Log.d(TAG, "Disconnecting from drone")
        groundSdk?.disconnectDrone(drone!!.uid)
    }

    @Throws(Exception::class)
    override fun takeOff() {
        Log.d(TAG, "Takeoff called")
        pilotingItfRef?.get()?.let { itf ->
            // Do the action according to the interface capabilities
            if (itf.canTakeOff()) {
                // Take off
                itf.takeOff()
            }
        }
        runBlocking {
            wait_to_complete_manual_flight()
        }

        var countDownLatch = CountDownLatch(1)
        // Get the guided piloting interface
        guidedPilotingItf = drone?.getPilotingItf(GuidedPilotingItf::class.java) {
            it?.let {
                when (it.state) {
                    Activable.State.UNAVAILABLE -> {
                        // Piloting interface is unavailable.
                    }
                    Activable.State.IDLE -> {
                        // Piloting interface is idle.
                        countDownLatch.countDown()
                    }
                    Activable.State.ACTIVE -> {
                        Log.d(TAG, "Guided interface is available.")
                        countDownLatch.countDown()
                    }
                }
            }
        }
        countDownLatch.await()
        Log.d(TAG, "Finished takeoff process")
    }

    @Throws(Exception::class)
    override fun land() {
        Log.d(TAG, "Landing called")
        pilotingItfRef?.get()?.let { itf ->
            // Do the action according to the interface capabilities
            if (itf.canLand()) {
                // Land
                itf.land()
            }
        }
    }

    @Throws(Exception::class)
    override fun setHome(lat: Double?, lng: Double?) {

    }

    @Throws(Exception::class)
    override fun moveTo(lat: Double, lng: Double, alt: Double) {
        var directive = GuidedPilotingItf.LocationDirective(lat, lng, alt, GuidedPilotingItf.LocationDirective.Orientation.TO_TARGET, null)
        Log.d(TAG, "$lat $lng $alt")

        guidedPilotingItf?.get()?.let {
            it.move(directive)
        }

        /** Wait to complete the flight **/
        runBlocking {
            wait_to_complete_guided_flight()
        }
    }

    @Throws(Exception::class)
    override fun moveBy(x: Double, y: Double, z: Double) { //x,y,z in meters
        var directive = GuidedPilotingItf.RelativeMoveDirective(x, y, z, 0.0, null)

        guidedPilotingItf?.get()?.let {
            it.move(directive)
        }

        runBlocking {
            wait_to_complete_guided_flight()
        }
    }

    @Throws(Exception::class)
    override fun startStreaming(sample_rate: Int?) {
        // Monitor the stream server.
        streamServerRef = drone?.getPeripheral(StreamServer::class.java) { streamServer ->
            // Called when the stream server is available and when it changes.

            if (streamServer != null) {
                // Enable Streaming
                if(!streamServer.streamingEnabled()) {
                    streamServer.enableStreaming(true)
                }

                // Monitor the live stream.
                if (liveStreamRef == null) {
                    liveStreamRef = streamServer.live { liveStream ->
                        // Called when the live stream is available and when it changes.

                        if (liveStream != null) {
                            if (this.liveStream == null) {
                                // It is a new live stream.

                                // Set the live stream as the stream
                                // to be render by the stream view.
                                var sinkCallback = SinkCallback(this)
                                sink = liveStream.openSink(YUVSink.config(Looper.getMainLooper(), sinkCallback))
                            }

                            // Play the live stream.
                            if (liveStream.playState() != CameraLive.PlayState.PLAYING) {
                                liveStream.play()
                            }
                        }
                        // Keep the live stream to know if it is a new one or not.
                        this.liveStream = liveStream
                    }
                }
            } else {
                // Stop monitoring the live stream
                liveStreamRef?.close()
                liveStreamRef = null
            }
        }
    }

    @Throws(Exception::class)
    override fun stopStreaming() {
        // Cleanup livestream resources
        liveStreamRef?.close()
        liveStreamRef = null

        streamServerRef?.close()
        streamServerRef = null

        liveStream = null
    }

    /** Helper function for transforming Bitmap to byte array **/
    fun Bitmap.convertToByteArray(): ByteArray = ByteBuffer.allocate(byteCount).apply {
        copyPixelsToBuffer(this)
        rewind()
    }.array()

    /** Helper function for setting current stream frame **/
    fun setVideoFrame(f : YUVSink.Frame) {
        releaseVideoFrame()
        frame = f
    }

    /** Healper function for releasing the current video frame **/
    fun releaseVideoFrame() {
        frame?.release()
        frame = null
    }

    @Throws(Exception::class)
    override fun getVideoFrame(): ByteArray? {
        frame?.nativePtr()
        TODO("This doesn't work yet")
        return null
    }

    @Throws(Exception::class)
    override fun rotateBy(theta: Double) {
        var directive = GuidedPilotingItf.RelativeMoveDirective(0.0, 0.0, 0.0, theta, null)

        guidedPilotingItf?.get()?.let {
            it.move(directive)
        }

        runBlocking {
            wait_to_complete_guided_flight()
        }
    }

    @Throws(Exception::class)
    override fun rotateTo(theta: Double?) {

    }

    @Throws(Exception::class)
    override fun setGimbalPose(yaw_theta: Double?, pitch_theta: Double?, roll_theta: Double?) {

    }

    @Throws(Exception::class)
    override fun takePhoto() {
        var countDownLatch = CountDownLatch(1)
        drone?.getPeripheral(MainCamera::class.java) {
            it?.mode()?.value = Camera.Mode.PHOTO
            if (it?.canStartPhotoCapture() == true) {
                it?.startPhotoCapture()
            }
            countDownLatch.countDown()
        }
        countDownLatch.await()
    }

    @Throws(Exception::class)
    override fun getStatus() {

    }

    @Throws(Exception::class)
    override fun getName(): String? {
        return drone?.name
    }

    override fun getLat(): Double? {
        return drone?.getInstrument(Gps::class.java)?.lastKnownLocation()?.latitude
    }

    override fun getLon(): Double? {
        return drone?.getInstrument(Gps::class.java)?.lastKnownLocation()?.longitude
    }

    override fun getAlt(): Double? {
        return drone?.getInstrument(Gps::class.java)?.lastKnownLocation()?.altitude
    }

    @Throws(Exception::class)
    override fun cancel() {
        Log.d(TAG, "Cancelling previous action...")
        cancel = true
        TODO("Wait for all piloting interfaces to disengage")
        cancel = false
        // Transfer control back to the flight script
    }

    @Throws(Exception::class)
    override fun kill() {
        TODO("Not yet implemented")
    }
}<|MERGE_RESOLUTION|>--- conflicted
+++ resolved
@@ -1,11 +1,7 @@
 package edu.cmu.cs.dronebrain.impl
 
 import android.graphics.Bitmap
-<<<<<<< HEAD
-import android.os.Looper
-=======
 import android.location.Location
->>>>>>> c17049e7
 import android.util.Log
 import com.parrot.drone.groundsdk.GroundSdk
 import com.parrot.drone.groundsdk.ManagedGroundSdk
@@ -13,6 +9,7 @@
 import com.parrot.drone.groundsdk.device.Drone
 import com.parrot.drone.groundsdk.device.instrument.FlyingIndicators
 import com.parrot.drone.groundsdk.device.instrument.Gps
+import com.parrot.drone.groundsdk.device.peripheral.Copilot
 import com.parrot.drone.groundsdk.device.peripheral.MainCamera
 import com.parrot.drone.groundsdk.device.peripheral.StreamServer
 import com.parrot.drone.groundsdk.device.peripheral.camera.Camera
@@ -21,9 +18,7 @@
 import com.parrot.drone.groundsdk.device.pilotingitf.ManualCopterPilotingItf
 import com.parrot.drone.groundsdk.device.pilotingitf.GuidedPilotingItf
 import com.parrot.drone.groundsdk.facility.AutoConnection
-import com.parrot.drone.groundsdk.internal.stream.YUVSink
 import com.parrot.drone.groundsdk.stream.GsdkStreamView
-import com.parrot.drone.groundsdk.stream.Stream
 import com.parrot.drone.groundsdk.value.EnumSetting
 import edu.cmu.cs.dronebrain.MainActivity
 import edu.cmu.cs.dronebrain.interfaces.DroneItf;
@@ -34,6 +29,8 @@
 
 class ParrotAnafi(mainActivity: MainActivity) : DroneItf {
 
+    /** MainActivity variable **/
+    private var activity : MainActivity
     /** Variable for storing GroundSDK object **/
     private var groundSdk : ManagedGroundSdk? = null
     /** Variable for storing the drone object **/
@@ -52,36 +49,8 @@
     private var liveStreamRef: Ref<CameraLive>? = null
     /** Current drone live stream. **/
     private var liveStream: CameraLive? = null
-    /** Stream sink **/
-    private var sink: Stream.Sink? = null
-    /** Active frame reference **/
-    private var frame: YUVSink.Frame? = null
-
-    /** Callback for the stream **/
-    class SinkCallback(p : ParrotAnafi) : YUVSink.Callback {
-
-        /** Logging tag **/
-        private var TAG : String = "SinkCallback"
-        /** Reference to parent drone **/
-        private var parent : ParrotAnafi? = null
-
-        init {
-            parent = p
-        }
-
-        override fun onStart(sink: YUVSink) {
-            // Nothing to do here.
-        }
-
-        override fun onFrame(sink: YUVSink, f: YUVSink.Frame) {
-            Log.d(TAG, "Received a frame!")
-            parent?.setVideoFrame(f)
-        }
-
-        override fun onStop(sink: YUVSink) {
-            parent?.releaseVideoFrame()
-        }
-    }
+    /** Video stream view. **/
+    private lateinit var streamView: GsdkStreamView
 
     /** Kill switch for the drone **/
     private var cancel: Boolean = false
@@ -90,7 +59,7 @@
     private var TAG : String = "ParrotAnafi"
 
     init {
-        groundSdk = ManagedGroundSdk.obtainSession(mainActivity)
+        activity = mainActivity
     }
 
     suspend fun wait_to_complete_manual_flight() {
@@ -109,7 +78,7 @@
     }
 
     override fun init() {
-        TODO("Not yet implemented")
+        groundSdk = ManagedGroundSdk.obtainSession(activity)
     }
 
     @Throws(Exception::class)
@@ -271,14 +240,16 @@
 
                                 // Set the live stream as the stream
                                 // to be render by the stream view.
-                                var sinkCallback = SinkCallback(this)
-                                sink = liveStream.openSink(YUVSink.config(Looper.getMainLooper(), sinkCallback))
+                                streamView.setStream(liveStream)
                             }
 
                             // Play the live stream.
                             if (liveStream.playState() != CameraLive.PlayState.PLAYING) {
                                 liveStream.play()
                             }
+                        } else {
+                            // Stop rendering the stream
+                            streamView.setStream(null)
                         }
                         // Keep the live stream to know if it is a new one or not.
                         this.liveStream = liveStream
@@ -288,6 +259,8 @@
                 // Stop monitoring the live stream
                 liveStreamRef?.close()
                 liveStreamRef = null
+                // Stop rendering the stream
+                streamView.setStream(null)
             }
         }
     }
@@ -310,23 +283,16 @@
         rewind()
     }.array()
 
-    /** Helper function for setting current stream frame **/
-    fun setVideoFrame(f : YUVSink.Frame) {
-        releaseVideoFrame()
-        frame = f
-    }
-
-    /** Healper function for releasing the current video frame **/
-    fun releaseVideoFrame() {
-        frame?.release()
-        frame = null
-    }
-
     @Throws(Exception::class)
     override fun getVideoFrame(): ByteArray? {
-        frame?.nativePtr()
-        TODO("This doesn't work yet")
-        return null
+        var frame: Bitmap? = null
+        var countDownLatch = CountDownLatch(1)
+        streamView?.capture {
+            frame = it
+            countDownLatch.countDown()
+        }
+        countDownLatch.await()
+        return frame?.convertToByteArray()
     }
 
     @Throws(Exception::class)
@@ -398,6 +364,10 @@
 
     @Throws(Exception::class)
     override fun kill() {
-        TODO("Not yet implemented")
+        pilotingItfRef?.get()?.let { itf ->
+            itf.hover()
+        }
+        drone?.getPeripheral(Copilot::class.java)?.source()?.value = Copilot.Source.REMOTE_CONTROL
+        groundSdk?.disconnectDrone(drone!!.uid)
     }
 }