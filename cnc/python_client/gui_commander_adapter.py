--- conflicted
+++ resolved
@@ -110,22 +110,12 @@
         
         self.man = customtkinter.CTkLabel(master=self.frame_left_bot,
                                           text="MANUAL CONTROL ACTIVE",
-                                          text_font=("Roboto Medium", 13),
+                                          font=("Roboto Medium", 13),
                                           text_color="green")  # font name and size in px
         self.man.grid(row=2, column=0, pady=10, padx=10, sticky="nsew")
 
         self.loc = customtkinter.CTkLabel(master=self.frame_left_bot,
                                           text="Location: NONE",
-<<<<<<< HEAD
-                                          text_font=("Roboto Medium", 13))  # font name and size in px
-        self.loc.grid(row=3, column=0, pady=10, padx=10, sticky="nsew")
-
-        self.task = customtkinter.CTkLabel(master=self.frame_left_bot,
-                                          text="Task: NONE",
-                                          text_font=("Roboto Medium", 13))  # font name and size in px
-        self.task.grid(row=4, column=0, pady=10, padx=10, sticky="nsew")
-
-=======
                                           font=("Roboto Medium", 13))  # font name and size in px
         self.loc.grid(row=2, column=0, pady=10, padx=10, sticky="nsew")
 
@@ -139,7 +129,6 @@
                                             font=("Roboto Medium", 13))  # font name and size in px
         self.state.grid(row=4, column=0, pady=10, padx=10, sticky="nsew")
         
->>>>>>> 5d1aa9f0
         self.button_fly = customtkinter.CTkButton(master=self.frame_left_bot,
                                                    text="Fly Mission",
                                                    width=150, 
